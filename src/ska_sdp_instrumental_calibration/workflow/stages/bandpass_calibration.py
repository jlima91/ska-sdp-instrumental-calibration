import logging
from copy import deepcopy

import dask
from ska_sdp_piper.piper.configurations import (
    ConfigParam,
    Configuration,
    NestedConfigParam,
)
from ska_sdp_piper.piper.stage import ConfigurableStage

from ska_sdp_instrumental_calibration.workflow.utils import (
    get_gaintables_path,
    get_plots_path,
    parse_reference_antenna,
    plot_gains,
    plot_gaintable,
    plot_vis,
)

from ...data_managers.dask_wrappers import apply_gaintable_to_dataset, run_solver
from ...data_managers.data_export import export_gaintable_to_h5parm
from ._common import RUN_SOLVER_COMMON, RUN_SOLVER_DOCSTRING

logger = logging.getLogger()


@ConfigurableStage(
    "bandpass_calibration",
    configuration=Configuration(
        run_solver_config=NestedConfigParam(
            "Run Solver parameters",
            **{
                **(deepcopy(RUN_SOLVER_COMMON)),
                "solver": ConfigParam(
                    str,
                    "gain_substitution",
                    description="""Calibration algorithm to use. Options are:
                "gain_substitution" - original substitution algorithm
                with separate solutions for each polarisation term.
                "jones_substitution" - solve antenna-based Jones matrices
                as a whole, with independent updates within each iteration.
                "normal_equations" - solve normal equations within
                each iteration formed from linearisation with respect to
                antenna-based gain and leakage terms.
                "normal_equations_presum" - same as normal_equations
                option but with an initial accumulation of visibility
                products over time and frequency for each solution
                interval. This can be much faster for large datasets
                and solution intervals.""",
                    allowed_values=[
                        "gain_substitution",
                        "jones_substitution",
                        "normal_equations",
                        "normal_equations_presum",
                    ],
                ),
                "niter": ConfigParam(
                    int,
                    200,
                    description="""Number of solver iterations.""",
                    nullable=False,
                ),
            },
        ),
        plot_config=NestedConfigParam(
            "Plot parameters",
            plot_table=ConfigParam(
                bool,
                False,
                description="Plot the generated gaintable",
                nullable=False,
            ),
            fixed_axis=ConfigParam(
                bool,
                False,
                description="Limit amplitude axis to [0-1]",
                nullable=False,
            ),
        ),
        visibility_key=ConfigParam(
            str,
            "vis",
            description="Visibility data to be used for calibration.",
            allowed_values=["vis", "corrected_vis"],
        ),
        export_gaintable=ConfigParam(
            bool,
            False,
            description="Export intermediate gain solutions.",
            nullable=False,
        ),
    ),
)
def bandpass_calibration_stage(
    upstream_output,
    run_solver_config,
    plot_config,
    visibility_key,
    export_gaintable,
    _output_dir_,
):
    """
    Performs Bandpass Calibration

    Parameters
    ----------
        upstream_output: dict
            Output from the upstream stage
        run_solver_config: dict
            {run_solver_docstring}
        plot_config: dict
            Configuration required for plotting.
            eg: {{plot_table: False, fixed_axis: False}}
        visibility_key: str
            Visibility data to be used for calibration.
        export_gaintable: bool
            Export intermediate gain solutions
        _output_dir_ : str
            Directory path where the output file will be written.

    Returns
    -------
        dict
            Updated upstream_output with gaintable
    """

    # [TODO] if predict_vis stage is not run, obtain modelvis from data.
    upstream_output.add_checkpoint_key("gaintable")
    modelvis = upstream_output.modelvis
    initialtable = upstream_output.gaintable

    vis = upstream_output[visibility_key]
    logger.info(f"Using {visibility_key} for calibration.")

    refant = run_solver_config["refant"]
    run_solver_config["refant"] = parse_reference_antenna(refant, initialtable)

    call_counter_suffix = ""
    if call_count := upstream_output.get_call_count("bandpass"):
        call_counter_suffix = f"_{call_count}"

    gaintable = run_solver(
        vis=vis,
        modelvis=modelvis,
        gaintable=initialtable,
        **run_solver_config,
    )

    calvis = apply_gaintable_to_dataset(
            vis, gaintable, inverse=True)
    if plot_config["plot_table"]:
        path_prefix = get_plots_path(
            _output_dir_, f"bandpass{call_counter_suffix}"
        )
<<<<<<< HEAD
        upstream_output.add_compute_tasks([
=======

        upstream_output.add_compute_tasks(
>>>>>>> 3122f252
            plot_gaintable(
                gaintable,
                path_prefix,
                figure_title="Bandpass",
                fixed_axis=plot_config["fixed_axis"],
                all_station_plot=True,
            ),
            plot_gains(
                vis,
                gaintable,
                path_prefix,
            ),
            plot_vis(
                vis,
                gaintable,
                calvis,
                modelvis,
                path_prefix,
            ),
            ]
        )

    if export_gaintable:
        gaintable_file_path = get_gaintables_path(
            _output_dir_, f"bandpass{call_counter_suffix}.gaintable.h5parm"
        )

        upstream_output.add_compute_tasks(
            dask.delayed(export_gaintable_to_h5parm)(
                gaintable, gaintable_file_path
            )
        )

    upstream_output["gaintable"] = gaintable
    upstream_output.increment_call_count("bandpass")
    return upstream_output


bandpass_calibration_stage.__doc__ = bandpass_calibration_stage.__doc__.format(
    run_solver_docstring=RUN_SOLVER_DOCSTRING
)<|MERGE_RESOLUTION|>--- conflicted
+++ resolved
@@ -18,7 +18,10 @@
     plot_vis,
 )
 
-from ...data_managers.dask_wrappers import apply_gaintable_to_dataset, run_solver
+from ...data_managers.dask_wrappers import (
+    apply_gaintable_to_dataset,
+    run_solver,
+)
 from ...data_managers.data_export import export_gaintable_to_h5parm
 from ._common import RUN_SOLVER_COMMON, RUN_SOLVER_DOCSTRING
 
@@ -147,18 +150,13 @@
         **run_solver_config,
     )
 
-    calvis = apply_gaintable_to_dataset(
-            vis, gaintable, inverse=True)
+    calvis = apply_gaintable_to_dataset(vis, gaintable, inverse=True)
     if plot_config["plot_table"]:
         path_prefix = get_plots_path(
             _output_dir_, f"bandpass{call_counter_suffix}"
         )
-<<<<<<< HEAD
-        upstream_output.add_compute_tasks([
-=======
 
         upstream_output.add_compute_tasks(
->>>>>>> 3122f252
             plot_gaintable(
                 gaintable,
                 path_prefix,
@@ -178,7 +176,6 @@
                 modelvis,
                 path_prefix,
             ),
-            ]
         )
 
     if export_gaintable:
