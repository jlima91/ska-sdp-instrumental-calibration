--- conflicted
+++ resolved
@@ -5,28 +5,23 @@
     "create_bandpass_table",
     "get_ms_metadata",
     "get_phasecentre",
+    "create_soltab_group",
+    "create_soltab_datasets",
+    "export_gaintable_to_h5parm",
 ]
 
 import warnings
-<<<<<<< HEAD
 from collections import namedtuple
-from typing import Optional
+from typing import Iterable, Literal, Optional
 
 import dask.array as da
-=======
-from typing import Iterable, Literal, Optional
-
 import h5py
->>>>>>> 0a6a969c
 import numpy as np
 import xarray as xr
 from astropy import constants as const
 from astropy.coordinates import SkyCoord
-<<<<<<< HEAD
 from casacore.tables import table
-=======
 from numpy.typing import NDArray
->>>>>>> 0a6a969c
 
 # from ska_sdp_func_python.calibration.operations import apply_gaintable
 from ska_sdp_datamodels.calibration.calibration_create import (
@@ -258,7 +253,6 @@
     return jones
 
 
-<<<<<<< HEAD
 def get_phasecentre(ms_name: str) -> SkyCoord:
     """Return the phase centre of a MSv2 Measurement Set.
 
@@ -384,7 +378,8 @@
     )
 
     return gain_table
-=======
+
+
 def _ndarray_of_null_terminated_bytes(strings: Iterable[str]) -> NDArray:
     # NOTE: making antenna names one character longer, in keeping with
     # ska-sdp-batch-preprocess
@@ -480,5 +475,4 @@
         soltab = create_soltab_group(solset, "phase")
         val, weight = create_soltab_datasets(soltab, gaintable)
         val[...] = np.angle(gaintable["gain"].data)
-        weight[...] = gaintable["weight"].data
->>>>>>> 0a6a969c
+        weight[...] = gaintable["weight"].data