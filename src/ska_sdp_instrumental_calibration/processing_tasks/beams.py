"""Functions for generating sky models and model visibilities"""

import logging

import everybeam as eb
import numpy as np
<<<<<<< HEAD
import numpy.typing as npt
import xarray as xr
from astropy import units
from astropy.coordinates import ITRS, AltAz, EarthLocation, SkyCoord
from astropy.time import Time
=======
from astropy import units
from astropy.coordinates import ITRS, AltAz, EarthLocation, SkyCoord
from astropy.time import Time
from numpy import typing
from ska_sdp_datamodels.visibility.vis_model import Visibility
>>>>>>> 49af829e

logger = logging.getLogger(__name__)


class GenericBeams:
    """A generic class for beam handling.

    Generic interface to beams.
    Beams based on everybeam or other packages will be added or derived.

    At present for the Low array, everybeam is used to generate a common beam
    pattern for all stations
    telescope = eb.load_telescope(
        OSKAR_MOCK.ms,
        use_differential_beam=False,
        element_response_model="skala40_wave"
    )
    For other array types, all beam values are set to 2x2 identity matrices.

    Args:
        vis (xr.Dataset) dataset containing required metadata.
        array (str) array type (e.g. "low" or "mid"). By default the vis
            configuration name will be searched for an obvious match.
        direction (SkyCoord) beam direction. By default the vis phase centre
            will be used.
        ms_path (str) location of measurement set for everybeam (e.g.
            OSKAR_MOCK.ms).
    """

    def __init__(
        self,
        vis: xr.Dataset,
        array: str = None,
        direction: SkyCoord = None,
        ms_path: str = None,
    ):
        if not isinstance(vis, xr.Dataset):
            raise ValueError(f"vis is not of type xr.Dataset: {type(vis)}")

        # Can relax this, but do it like this for now...
        if vis._polarisation_frame != "linear" or len(vis.polarisation) != 4:
            raise ValueError("Beams are only defined for linear data.")

        if direction is None:
            self.beam_direction = vis.phasecentre
        else:
            self.beam_direction = direction

        # Useful metadata
        self.telescope = None
        self.antenna_names = vis.configuration.names.data
        self.array_location = vis.configuration.location
        self.antenna_locations = []
        for antenna in range(len(self.antenna_names)):
            xyz = vis.configuration.xyz.data[antenna, :]
            self.antenna_locations.append(
                EarthLocation.from_geocentric(
                    xyz[0],
                    xyz[1],
                    xyz[2],
                    unit=units.m,  # pylint: disable=no-member
                )
            )

        # Check beam pointing
        altaz = self.beam_direction.transform_to(
            AltAz(
                obstime=Time(vis.datetime.data[0]),
                location=self.array_location,
            )
        )
        if altaz.alt.degree < 0:
            logger.warning("pointing below horizon: %.f deg", altaz.alt.degree)

        # If array type is unset, see if it is obvious from the config
        if array is None:
            name = vis.configuration.name.lower()
            if name.find("low") >= 0:
                array = "low"
            elif name.find("mid") >= 0:
                array = "mid"
            else:
                array = ""

        # Initialise the beam models
        if array.lower() == "low":
            logger.info("Initialising beams for Low")
            self.array = array.lower()
            self.telescope = eb.load_telescope(
                ms_path,
                use_differential_beam=False,
                element_response_model="skala40_wave",
            )
            self.delay_dir_itrf = None
            self.normalise = np.zeros((len(vis.frequency), 2, 2), "complex")
            self.normalise[..., :, :] = np.eye(2)
        elif array.lower() == "mid":
            logger.info("Initialising beams for Mid")
            self.array = array.lower()
            logger.warning(
                "The Mid beam model is not current set. "
                "Only use with compact, centred sky models."
            )
        else:
            logger.info("Unknown beam")

    def update_beam_direction(self, direction: SkyCoord):
        """Return the response of each antenna or station in a given direction.

        :param direction: Pointing direction of the beams
        """
        self.beam_direction = direction

    def update_beam(self, frequency: typing.NDArray[np.float_], time: Time):
        """Update the ITRF coordinates of the beam and normalisation factors.

        :param frequency: 1D array of frequencies
        :param time: obstime
        """
        station_id = 0
        self.delay_dir_itrf = radec_to_xyz(self.beam_direction, time)
        for chan, freq in enumerate(frequency):
            self.normalise[chan] = np.linalg.inv(
                self.telescope.station_response(
                    time.mjd * 86400,
                    station_id,
                    freq,
                    self.delay_dir_itrf,
                    self.delay_dir_itrf,
                )
            )

    def array_response(
        self,
        direction: SkyCoord,
        frequency: typing.NDArray[np.float_],
        time: Time = None,
    ) -> typing.NDArray[np.complex_]:
        """Return the response of each antenna or station in a given direction

        :param direction: Direction of desired response
        :param frequency: 1D array of frequencies
        :param time: obstime
        :return: array of beam matrices [nant, nfreq, 2, 2]
        """
        if time is not None:
            altaz = direction.transform_to(
                AltAz(obstime=time, location=self.array_location)
            )
            if altaz.alt.degree < 0:
                logger.warning(
                    "Direction below horizon. Returning zero gains."
                )
                return np.zeros(
                    (len(self.antenna_names), len(frequency), 2, 2), "complex"
                )

        beams = np.empty(
            (len(self.antenna_names), len(frequency), 2, 2), "complex"
        )
        if self.array == "low":
            if time is None:
                raise ValueError("Time must be specified for the Low beam.")

            # Just grab the first one and make them all the same for now
            station_id = 0
            mjds = time.mjd * 86400

            # Get the component direction in ITRF
            dir_itrf = radec_to_xyz(direction, time)

            for chan, freq in enumerate(frequency):
                beams[..., chan, :, :] = (
                    self.telescope.station_response(
                        mjds, station_id, freq, dir_itrf, self.delay_dir_itrf
                    )
                    @ self.normalise[chan]
                )
            np.set_printoptions(linewidth=120, precision=4, suppress=True)
            # print(
            #     f"sep = {direction.separation(self.beam_direction):.1f}, "
            #     + f"response = {beams[0, 0, :, :].reshape(4)}"
            # )

        else:
            beams[..., :, :] = np.eye(2)

        return beams


# from everybeam.readthedocs.io/en/latest/tree/demos/lofar-array-factor.html
def radec_to_xyz(dir_pointing: SkyCoord, time: Time):
    """
    Convert RA and Dec ICRS coordinates to ITRS cartesian coordinates.

    Args:
        dir_pointing (SkyCoord): astropy pointing direction
        time (Time): astropy obstime

    :param dir_pointing: SkyCoord direction in ICRS ra, dec coordinates
    :param time: astropy obstime
    :return: NumPy array containing the ITRS X, Y and Z coordinates
    """
    dir_pointing_itrs = dir_pointing.transform_to(ITRS(obstime=time))
    return np.asarray(dir_pointing_itrs.cartesian.xyz.transpose())<|MERGE_RESOLUTION|>--- conflicted
+++ resolved
@@ -4,19 +4,11 @@
 
 import everybeam as eb
 import numpy as np
-<<<<<<< HEAD
-import numpy.typing as npt
 import xarray as xr
 from astropy import units
 from astropy.coordinates import ITRS, AltAz, EarthLocation, SkyCoord
 from astropy.time import Time
-=======
-from astropy import units
-from astropy.coordinates import ITRS, AltAz, EarthLocation, SkyCoord
-from astropy.time import Time
 from numpy import typing
-from ska_sdp_datamodels.visibility.vis_model import Visibility
->>>>>>> 49af829e
 
 logger = logging.getLogger(__name__)
 
