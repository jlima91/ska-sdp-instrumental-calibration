from mock import Mock, call, patch

from ska_sdp_instrumental_calibration.scheduler import UpstreamOutput
from ska_sdp_instrumental_calibration.workflow.stages import (
    generate_channel_rm_stage,
)


@patch(
    "ska_sdp_instrumental_calibration.workflow.stages."
    "channel_rotation_measures.dask.delayed",
    side_effect=lambda f: f,
)
@patch(
    "ska_sdp_instrumental_calibration.workflow.stages."
    "channel_rotation_measures.run_solver"
)
@patch(
    "ska_sdp_instrumental_calibration.workflow.stages."
    "channel_rotation_measures.model_rotations"
)
def test_should_generate_channel_rm_using_load_data_fchunk(
    model_rotations_mock,
    run_solver_mock,
    dask_delayed_mock,
):
    upstream_output = UpstreamOutput()
    upstream_output["vis"] = Mock(name="vis")
    upstream_output["modelvis"] = Mock(name="modelvis")
    initial_table_mock = Mock(name="initial gaintable")
    upstream_output["gaintable"] = initial_table_mock

<<<<<<< HEAD
    load_data_stage_mock.config = {"load_data": {"fchunk": 30}}

    chunked_table_mock = Mock(name="chunked gaintable")
    initial_table_mock.chunk.return_value = chunked_table_mock
=======
    delayed_mock = Mock(side_effect=lambda f: f)
    dask_mock.delayed = delayed_mock
>>>>>>> 581a8221

    model_rotated_gaintable = Mock(name="model rotated gaintable")
    model_rotations_mock.return_value = model_rotated_gaintable

    solved_gaintable_mock = Mock(name="run solver gaintable")
    run_solver_mock.return_value = solved_gaintable_mock

    run_solver_config = {"solver": "solver", "niter": 1, "refant": 2}
    result = generate_channel_rm_stage.stage_definition(
        upstream_output,
        fchunk=-1,
        peak_threshold=0.5,
        plot_table=False,
        run_solver_config=run_solver_config,
        _output_dir_="/output/path",
    )

    model_rotations_mock.assert_called_once_with(
<<<<<<< HEAD
        chunked_table_mock,
        peak_threshold=0.5,
        plot_sample=False,
        plot_path_prefix="/output/path",
=======
        initial_table_mock, plot_sample=True
>>>>>>> 581a8221
    )
    run_solver_mock.assert_called_once_with(
        vis=upstream_output["vis"],
        modelvis=upstream_output["modelvis"],
        gaintable=model_rotated_gaintable,
        solver="solver",
        niter=1,
        refant=2,
    )
    dask_delayed_mock.assert_has_calls(
        [
            call(model_rotations_mock),
            call(run_solver_mock),
        ]
    )

    assert result["gaintable"] == solved_gaintable_mock


@patch(
    "ska_sdp_instrumental_calibration.workflow.stages."
    "channel_rotation_measures"
    ".dask.delayed",
    side_effect=lambda f: f,
)
@patch(
    "ska_sdp_instrumental_calibration.workflow.stages."
    "channel_rotation_measures"
    ".run_solver"
)
@patch(
    "ska_sdp_instrumental_calibration.workflow.stages."
    "channel_rotation_measures"
    ".model_rotations"
)
def test_should_generate_channel_rm_using_provided_fchunk(
    model_rotations_mock, run_solver_mock, delayed_mock
):

    upstream_output = UpstreamOutput()
    upstream_output["vis"] = Mock(name="vis")
    upstream_output["modelvis"] = Mock(name="modelvis")
    initial_table_mock = Mock(name="initial gaintable")
    upstream_output["gaintable"] = initial_table_mock

    chunked_table_mock = Mock(name="chunked gaintable")
    initial_table_mock.chunk.return_value = chunked_table_mock

    model_rotated_gaintable = Mock(name="model rotated gaintable")
    model_rotations_mock.return_value = model_rotated_gaintable

    solved_gaintable_mock = Mock(name="run solver gaintable")
    run_solver_mock.return_value = solved_gaintable_mock

    run_solver_config = {"solver": "solver", "niter": 1, "refant": 2}
    result = generate_channel_rm_stage.stage_definition(
        upstream_output,
        fchunk=40,
        peak_threshold=0.5,
        plot_table=False,
        run_solver_config=run_solver_config,
        _output_dir_="/output/path",
    )

    initial_table_mock.chunk.assert_called_once_with({"frequency": 40})
    model_rotations_mock.assert_called_once_with(
        chunked_table_mock,
        peak_threshold=0.5,
        plot_sample=False,
        plot_path_prefix="/output/path",
    )
    run_solver_mock.assert_called_once_with(
        vis=upstream_output.vis,
        modelvis=upstream_output.modelvis,
        gaintable=model_rotated_gaintable,
        solver="solver",
        niter=1,
        refant=2,
    )
    delayed_mock.assert_has_calls(
        [
            call(model_rotations_mock),
            call(run_solver_mock),
        ]
    )

    assert result["gaintable"] == solved_gaintable_mock


@patch(
    "ska_sdp_instrumental_calibration.workflow.stages"
    ".channel_rotation_measures"
    ".plot_gaintable"
)
@patch(
    "ska_sdp_instrumental_calibration.workflow.stages."
    "channel_rotation_measures"
    ".dask.delayed",
    side_effect=lambda f: f,
)
@patch(
    "ska_sdp_instrumental_calibration.workflow.stages."
    "channel_rotation_measures"
    ".run_solver"
)
@patch(
    "ska_sdp_instrumental_calibration.workflow.stages."
    "channel_rotation_measures"
    ".model_rotations"
)
def test_should_plot_channel_rm_gaintable(
    model_rotations_mock, run_solver_mock, delayed_mock, plot_gaintable_mock
):

    upstream_output = UpstreamOutput()
    upstream_output["vis"] = Mock(name="vis")
    upstream_output["modelvis"] = Mock(name="modelvis")
    initial_table_mock = Mock(name="initial gaintable")
    upstream_output["gaintable"] = initial_table_mock

    chunked_table_mock = Mock(name="chunked gaintable")
    initial_table_mock.chunk.return_value = chunked_table_mock

    model_rotated_gaintable = Mock(name="model rotated gaintable")
    model_rotations_mock.return_value = model_rotated_gaintable

    solved_gaintable_mock = Mock(name="run solver gaintable")
    run_solver_mock.return_value = solved_gaintable_mock

    run_solver_config = {"solver": "solver", "niter": 1, "refant": 2}
    generate_channel_rm_stage.stage_definition(
        upstream_output,
        fchunk=40,
        peak_threshold=0.5,
        plot_table=True,
        run_solver_config=run_solver_config,
        _output_dir_="/output/path",
    )

    plot_gaintable_mock.assert_called_once_with(
        solved_gaintable_mock,
        "/output/path/channel_rm",
        figure_title="Channel Rotation Measure",
        drop_cross_pols=True,
    )<|MERGE_RESOLUTION|>--- conflicted
+++ resolved
@@ -19,7 +19,7 @@
     "ska_sdp_instrumental_calibration.workflow.stages."
     "channel_rotation_measures.model_rotations"
 )
-def test_should_generate_channel_rm_using_load_data_fchunk(
+def test_should_generate_channel_rm_using_initial_gaintable(
     model_rotations_mock,
     run_solver_mock,
     dask_delayed_mock,
@@ -29,16 +29,6 @@
     upstream_output["modelvis"] = Mock(name="modelvis")
     initial_table_mock = Mock(name="initial gaintable")
     upstream_output["gaintable"] = initial_table_mock
-
-<<<<<<< HEAD
-    load_data_stage_mock.config = {"load_data": {"fchunk": 30}}
-
-    chunked_table_mock = Mock(name="chunked gaintable")
-    initial_table_mock.chunk.return_value = chunked_table_mock
-=======
-    delayed_mock = Mock(side_effect=lambda f: f)
-    dask_mock.delayed = delayed_mock
->>>>>>> 581a8221
 
     model_rotated_gaintable = Mock(name="model rotated gaintable")
     model_rotations_mock.return_value = model_rotated_gaintable
@@ -57,15 +47,12 @@
     )
 
     model_rotations_mock.assert_called_once_with(
-<<<<<<< HEAD
-        chunked_table_mock,
+        initial_table_mock,
         peak_threshold=0.5,
         plot_sample=False,
         plot_path_prefix="/output/path",
-=======
-        initial_table_mock, plot_sample=True
->>>>>>> 581a8221
     )
+
     run_solver_mock.assert_called_once_with(
         vis=upstream_output["vis"],
         modelvis=upstream_output["modelvis"],
