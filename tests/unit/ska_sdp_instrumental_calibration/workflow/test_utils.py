import numpy as np
from mock import MagicMock, Mock, call, patch
from numpy import array, testing

from ska_sdp_instrumental_calibration.workflow.utils import (
    ecef_to_lla,
    plot_all_stations,
    plot_gaintable,
    subplot_gaintable,
)


@patch("ska_sdp_instrumental_calibration.workflow.utils.subplot_gaintable")
def test_should_plot_the_gaintable(subplot_gaintable_mock):
    gaintable_mock = MagicMock(name="gaintable")

    gaintable_mock.stack.return_value = gaintable_mock
    gaintable_mock.pol.data = [("X", "X"), ("Y", "Y")]
    gaintable_mock.assign_coords.return_value = gaintable_mock
    gaintable_mock.configuration.names = array([1, 2, 3, 4, 5, 6, 7, 8, 9, 10])

    plot_gaintable(
        gaintable_mock,
        "/some/path",
        figure_title="some_title",
        fixed_axis=False,
    ).compute()

    gaintable_mock.stack.assert_called_with(pol=("receptor1", "receptor2"))
    gaintable_mock.assign_coords.assert_called_with({"pol": ["XX", "YY"]})

    first_call_actual = subplot_gaintable_mock.call_args_list[0].kwargs
    testing.assert_allclose(first_call_actual["gaintable"], gaintable_mock)
    testing.assert_string_equal(first_call_actual["path_prefix"], "/some/path")
    testing.assert_allclose(first_call_actual["n_rows"], 3)
    testing.assert_allclose(first_call_actual["n_cols"], 3)
    testing.assert_string_equal(
        first_call_actual["figure_title"], "some_title"
    )
    testing.assert_allclose(first_call_actual["fixed_axis"], False)
    testing.assert_allclose(
        first_call_actual["stations"], [1, 2, 3, 4, 5, 6, 7, 8, 9]
    )

    second_call_actual = subplot_gaintable_mock.call_args_list[1].kwargs
    testing.assert_allclose(second_call_actual["gaintable"], gaintable_mock)
    testing.assert_string_equal(
        second_call_actual["path_prefix"], "/some/path"
    )
    testing.assert_allclose(second_call_actual["n_rows"], 3)
    testing.assert_allclose(second_call_actual["n_cols"], 3)
    testing.assert_string_equal(
        second_call_actual["figure_title"], "some_title"
    )
    testing.assert_allclose(second_call_actual["fixed_axis"], False)
    testing.assert_allclose(second_call_actual["stations"], [10])


@patch("ska_sdp_instrumental_calibration.workflow.utils.subplot_gaintable")
@patch("ska_sdp_instrumental_calibration.workflow.utils.plot_all_stations")
def test_should_plot_all_station_plot_for_bp_solution(
    plot_all_staions_mock, subplot_gaintable_mock
):
    gaintable_mock = MagicMock(name="gaintable")

    gaintable_mock.stack.return_value = gaintable_mock
    gaintable_mock.pol.data = [("X", "X"), ("Y", "Y")]
    gaintable_mock.assign_coords.return_value = gaintable_mock

    plot_gaintable(
        gaintable_mock,
        "/some/path",
        figure_title="Bandpass",
        fixed_axis=False,
        all_station_plot=True,
    ).compute()

    gaintable_mock.stack.assert_called_once_with(
        pol=("receptor1", "receptor2")
    )
    gaintable_mock.assign_coords.assert_called_once_with({"pol": ["XX", "YY"]})
    plot_all_staions_mock.assert_called_once_with(gaintable_mock, "/some/path")


@patch("ska_sdp_instrumental_calibration.workflow.utils.subplot_gaintable")
def test_should_plot_only_parallel_hand_pols(subplot_gaintable_mock):
    gaintable_mock = MagicMock(name="gaintable")

    gaintable_mock.stack.return_value = gaintable_mock
    gaintable_mock.pol.data = [("X", "X"), ("Y", "Y")]
    gaintable_mock.assign_coords.return_value = gaintable_mock

    plot_gaintable(
        gaintable_mock,
        "/some/path",
        figure_title="Channel Rotation Measure",
        fixed_axis=False,
        drop_cross_pols=True,
    ).compute()

    gaintable_mock.stack.assert_called_once_with(
        pol=("receptor1", "receptor2")
    )
    gaintable_mock.assign_coords.assert_called_once_with({"pol": ["XX", "YY"]})
    gaintable_mock.sel.assert_called_once_with(pol=["XX", "YY"])


@patch("ska_sdp_instrumental_calibration.workflow.utils.np.linspace")
@patch("ska_sdp_instrumental_calibration.workflow.utils.np.abs")
@patch("ska_sdp_instrumental_calibration.workflow.utils.plt")
@patch("ska_sdp_instrumental_calibration.workflow.utils.cm")
def test_should_create_amp_vs_freq_plot_for_all_stations(
    cm_mock, plt_mock, abs_mock, linspace_mock
):
    gaintable_mock = MagicMock(name="gaintable")
    station_1_mock = Mock(name="station1")
    station_2_mock = Mock(name="station2")
    amp_mock = Mock(name="amp")
    frequency_mock = Mock(name="frequency")
    fig_mock = Mock(name="fig")
    ax_mock = Mock(name="ax")
    cmap_mock = Mock(name="cmap")
    sm_mock = Mock(name="sm")
    norm_mock = Mock(name="norm")
    colorbar_mock = Mock(name="colorbar")

    gaintable_mock.frequency = frequency_mock
    gaintable_mock.antenna.size = 10
    abs_mock.return_value = amp_mock
    amp_mock.sel.return_value = [station_1_mock, station_2_mock]
    plt_mock.subplots.return_value = [fig_mock, ax_mock]
    plt_mock.get_cmap.return_value = cmap_mock
    cm_mock.ScalarMappable.return_value = sm_mock
    plt_mock.Normalize.return_value = norm_mock
    linspace_mock.return_value = [0, 1, 2]
    fig_mock.colorbar.return_value = colorbar_mock

    plot_all_stations(gaintable_mock, "path-prefix")

    plt_mock.get_cmap.assert_called_once_with("viridis", 10)
    plt_mock.Normalize.assert_called_once_with(vmin=0, vmax=9)
    cm_mock.ScalarMappable.assert_called_once_with(
        norm=norm_mock, cmap=cmap_mock
    )

    plt_mock.subplots.assert_has_calls(
        [call(figsize=(10, 10)), call(figsize=(10, 10))]
    )
    ax_mock.plot.assert_has_calls(
        [
            call(frequency_mock, station_1_mock, color=cmap_mock(1)),
            call(frequency_mock, station_2_mock, color=cmap_mock(2)),
            call(frequency_mock, station_1_mock, color=cmap_mock(1)),
            call(frequency_mock, station_2_mock, color=cmap_mock(2)),
        ]
    )

    amp_mock.sel.assert_has_calls([call(pol="XX"), call(pol="YY")])

    ax_mock.set_title.assert_has_calls(
        [
            call("All station Amp vs Freq for pol XX"),
            call("All station Amp vs Freq for pol YY"),
        ]
    )
    ax_mock.set_xlabel.assert_has_calls([call("Freq [HZ]"), call("Freq [HZ]")])
    ax_mock.set_ylabel.assert_has_calls([call("Amp"), call("Amp")])
    fig_mock.savefig.assert_has_calls(
        [
            call(
                "path-prefix-all_station_amp_vs_freq_XX.png",
                bbox_inches="tight",
            ),
            call(
                "path-prefix-all_station_amp_vs_freq_YY.png",
                bbox_inches="tight",
            ),
        ]
    )

    linspace_mock.assert_has_calls(
        [call(0, 10, 11, dtype=int), call(0, 10, 11, dtype=int)]
    )
    fig_mock.colorbar.assert_has_calls(
        [
            call(sm_mock, ax=ax_mock, ticks=[0, 1, 2]),
            call(sm_mock, ax=ax_mock, ticks=[0, 1, 2]),
        ]
    )

    colorbar_mock.ax.set_title.assert_has_calls(
        [
            call("Stations", loc="center", fontsize=10),
            call("Stations", loc="center", fontsize=10),
        ]
    )

    plt_mock.close.assert_has_calls([call(fig_mock), call(fig_mock)])


@patch("ska_sdp_instrumental_calibration.workflow.utils.plt")
@patch("ska_sdp_instrumental_calibration.workflow.utils.np")
def test_should_create_subplots(numpy_mock, plt_mock):
    n_rows = 2
    n_cols = 2
    figure_title = "figure title"
    transposed_data = [
        [Mock(name="xx1"), Mock(name="xx1")],
        [Mock(name="yy2"), Mock(name="yy2")],
    ]

    stations = Mock(name="stations")
    gaintable_mock = MagicMock(name="gaintable")
    amp_mock = MagicMock(name="amp")
    phase_mock = MagicMock(name="phase")
    frequency_mock = MagicMock(name="frequency")

    gain_mock = Mock(name="gain")
    fig_mock = Mock(name="fig mock")
    subfig_mock = Mock(name="subfig")
    amp_axis_mock = Mock(name="amp axis")
    phase_axis_mock = Mock(name="phase axis")

    def secondary_axis_side_effect(pos, functions):
        assert pos == "top"
        assert len(functions) == 2
        assert callable(functions[0])
        functions[0](1)
        functions[1](1)
        assert callable(functions[1])
        return phase_axis_mock

    phase_axis_mock.secondary_xaxis = Mock(
        name="secondary_axix", side_effect=secondary_axis_side_effect
    )
    handles_mock = Mock(name="handles")
    labels_mock = Mock(name="labels")

    stations.id = [1, 2, 3, 4]
    stations.values = ["a", "b", "c", "d"]
    stations.size = 4
    frequency_mock.__truediv__.return_value = frequency_mock
    gaintable_mock.frequency = frequency_mock
    gaintable_mock.pol.values = ["XX", "YY"]
    gaintable_mock.gain.isel.return_value = gain_mock
    gaintable_mock.stack.return_value = gaintable_mock
    numpy_mock.abs.return_value = amp_mock
    numpy_mock.angle.return_value = phase_mock
    numpy_mock.arange.return_value = [1, 2]
    amp_mock.T = transposed_data
    phase_mock.T = transposed_data
    plt_mock.figure.return_value = fig_mock
    fig_mock.subfigures.return_value = array(
        [
            [subfig_mock, subfig_mock],
            [subfig_mock, subfig_mock],
        ]
    )
    subfig_mock.subplots.return_value = [phase_axis_mock, amp_axis_mock]
    amp_axis_mock.get_legend_handles_labels.return_value = [
        handles_mock,
        labels_mock,
    ]

    subplot_gaintable(
        gaintable_mock,
        stations,
        "/some/path/file",
        n_rows,
        n_cols,
        figure_title,
        False,
    )

    plt_mock.figure.assert_called_once_with(
        layout="constrained", figsize=(18, 18)
    )
    fig_mock.subfigures.assert_called_once_with(2, 2)

    gaintable_mock.gain.isel.assert_has_calls(
        [
            call(time=0, antenna=1),
            call(time=0, antenna=2),
            call(time=0, antenna=3),
            call(time=0, antenna=4),
        ]
    )

    numpy_mock.interp.assert_has_calls(
        [
            call(
                1,
                [
                    1,
                    2,
                ],
                frequency_mock,
            ),
            call(
                1,
                frequency_mock,
                [
                    1,
                    2,
                ],
            ),
            call(
                1,
                [
                    1,
                    2,
                ],
                frequency_mock,
            ),
            call(
                1,
                frequency_mock,
                [
                    1,
                    2,
                ],
            ),
            call(
                1,
                [
                    1,
                    2,
                ],
                frequency_mock,
            ),
            call(
                1,
                frequency_mock,
                [
                    1,
                    2,
                ],
            ),
            call(
                1,
                [
                    1,
                    2,
                ],
                frequency_mock,
            ),
            call(
                1,
                frequency_mock,
                [
                    1,
                    2,
                ],
            ),
        ]
    )

    numpy_mock.abs.assert_has_calls(
        [call(gain_mock), call(gain_mock), call(gain_mock), call(gain_mock)]
    )

    numpy_mock.angle.assert_has_calls(
        [
            call(gain_mock, deg=True),
            call(gain_mock, deg=True),
            call(gain_mock, deg=True),
            call(gain_mock, deg=True),
        ]
    )

    subfig_mock.subplots.assert_has_calls(
        [
            call(2, 1, sharex=True),
            call(2, 1, sharex=True),
            call(2, 1, sharex=True),
            call(2, 1, sharex=True),
        ]
    )

    amp_axis_mock.set_ylabel.assert_has_calls(
        [
            call("Amplitude"),
            call("Amplitude"),
            call("Amplitude"),
            call("Amplitude"),
        ]
    )

    amp_axis_mock.set_xlabel.assert_has_calls(
        [call("Channel"), call("Channel"), call("Channel"), call("Channel")]
    )

    amp_axis_mock.set_xlabel.assert_has_calls(
        [call("Channel"), call("Channel"), call("Channel"), call("Channel")]
    )

    phase_axis_mock.set_ylabel.assert_has_calls(
        [
            call("Phase (degree)"),
            call("Phase (degree)"),
            call("Phase (degree)"),
            call("Phase (degree)"),
        ]
    )

    phase_axis_mock.set_ylim.assert_has_calls(
        [
            call([-180, 180]),
            call([-180, 180]),
            call([-180, 180]),
            call([-180, 180]),
        ]
    )

    subfig_mock.suptitle.assert_has_calls(
        [
            call("Station - a", fontsize="large"),
            call("Station - b", fontsize="large"),
            call("Station - c", fontsize="large"),
            call("Station - d", fontsize="large"),
        ]
    )

    amp_axis_mock.scatter.assert_has_calls(
        [
            call([1, 2], transposed_data[0], label="XX"),
            call([1, 2], transposed_data[1], label="YY"),
            call([1, 2], transposed_data[0], label="XX"),
            call([1, 2], transposed_data[1], label="YY"),
            call([1, 2], transposed_data[0], label="XX"),
            call([1, 2], transposed_data[1], label="YY"),
            call([1, 2], transposed_data[0], label="XX"),
            call([1, 2], transposed_data[1], label="YY"),
        ]
    )

    phase_axis_mock.scatter.assert_has_calls(
        [
            call([1, 2], transposed_data[0], label="XX"),
            call([1, 2], transposed_data[1], label="YY"),
            call([1, 2], transposed_data[0], label="XX"),
            call([1, 2], transposed_data[1], label="YY"),
            call([1, 2], transposed_data[0], label="XX"),
            call([1, 2], transposed_data[1], label="YY"),
            call([1, 2], transposed_data[0], label="XX"),
            call([1, 2], transposed_data[1], label="YY"),
        ]
    )

    fig_mock.suptitle.assert_called_once_with(
        "figure title Solutions", fontsize="x-large"
    )

    fig_mock.legend.assert_called_once_with(
        handles_mock, labels_mock, loc="outside upper right"
    )

    fig_mock.savefig.assert_called_once_with(
        "/some/path/file-amp-phase_freq-a-d.png"
    )

    plt_mock.close.assert_called_once_with()


@patch("ska_sdp_instrumental_calibration.workflow.utils.plt")
@patch("ska_sdp_instrumental_calibration.workflow.utils.np")
def test_should_plot_when_stations_are_less_than_subplot_capacity(
    numpy_mock, plt_mock
):
    n_rows = 2
    n_cols = 2
    figure_title = "figure title"
    transposed_data = [
        [Mock(name="xx1"), Mock(name="xx1")],
        [Mock(name="yy2"), Mock(name="yy2")],
    ]

    stations_mock = Mock(name="stations")
    gaintable_mock = MagicMock(name="gaintable")
    amp_mock = MagicMock(name="amp")
    phase_mock = MagicMock(name="phase")
    frequency_mock = MagicMock(name="frequency")

    stations_mock.id = [11, 12, 13]
    stations_mock.values = ["x", "y", "z"]
    stations_mock.size = 3

    gain_mock = Mock(name="gain")
    fig_mock = Mock(name="fig mock")
    subfig_mock = Mock(name="subfig")
    amp_axis_mock = Mock(name="amp axis")
    phase_axis_mock = Mock(name="phase axis")
    handles_mock = Mock(name="handles")
    labels_mock = Mock(name="labels")

    frequency_mock.__truediv__.return_value = frequency_mock
    gaintable_mock.frequency = frequency_mock
    gaintable_mock.pol.values = ["XX", "YY"]
    gaintable_mock.gain.isel.return_value = gain_mock
    gaintable_mock.stack.return_value = gaintable_mock
    numpy_mock.abs.return_value = amp_mock
    numpy_mock.angle.return_value = phase_mock
    numpy_mock.arange.return_value = [1, 2]
    amp_mock.T = transposed_data
    phase_mock.T = transposed_data
    plt_mock.figure.return_value = fig_mock
    fig_mock.subfigures.return_value = array(
        [
            [subfig_mock, subfig_mock],
            [subfig_mock, subfig_mock],
        ]
    )
    subfig_mock.subplots.return_value = [phase_axis_mock, amp_axis_mock]
    amp_axis_mock.get_legend_handles_labels.return_value = [
        handles_mock,
        labels_mock,
    ]

    subplot_gaintable(
        gaintable_mock,
        stations_mock,
        "/some/path/file",
        n_rows,
        n_cols,
        True,
        figure_title,
    )

    amp_axis_mock.set_ylim.assert_called_with([0, 1])
<<<<<<< HEAD


def test_should_convert_earth_centric_coordinates_to_geodetic():
    x = np.array([-5133977.79947732, -5133977.79947732])
    y = np.array([10168886.79974105, -10168886.79974105])
    z = np.array([-5723265.90488199, -5723265.90488199])

    lat, lng, alt = ecef_to_lla(x, y, z)

    np.testing.assert_allclose(lat, np.array([-26.753052, -26.753052]))
    np.testing.assert_allclose(lng, np.array([116.787894, 243.212106]))
    np.testing.assert_allclose(alt, np.array([6374502.632896, 6374502.632896]))
=======
    subfig_mock.subplots.assert_has_calls(
        [
            call(2, 1, sharex=True),
            call(2, 1, sharex=True),
            call(2, 1, sharex=True),
        ]
    )
>>>>>>> 25367524
<|MERGE_RESOLUTION|>--- conflicted
+++ resolved
@@ -527,7 +527,14 @@
     )
 
     amp_axis_mock.set_ylim.assert_called_with([0, 1])
-<<<<<<< HEAD
+    subfig_mock.subplots.assert_has_calls(
+        [
+            call(2, 1, sharex=True),
+            call(2, 1, sharex=True),
+            call(2, 1, sharex=True),
+        ]
+    )
+
 
 
 def test_should_convert_earth_centric_coordinates_to_geodetic():
@@ -540,12 +547,3 @@
     np.testing.assert_allclose(lat, np.array([-26.753052, -26.753052]))
     np.testing.assert_allclose(lng, np.array([116.787894, 243.212106]))
     np.testing.assert_allclose(alt, np.array([6374502.632896, 6374502.632896]))
-=======
-    subfig_mock.subplots.assert_has_calls(
-        [
-            call(2, 1, sharex=True),
-            call(2, 1, sharex=True),
-            call(2, 1, sharex=True),
-        ]
-    )
->>>>>>> 25367524
