<<<<<<< HEAD
# flake8: noqa

=======
#!/usr/bin/env python
# -*- coding: utf-8 -*-

"""Test ska-sdp-instrumental-calibration wrappers around map_blocks calls."""

# flake8 does not seem to like the generate_vis pytest fixture
# flake8: noqa: F401
>>>>>>> 8d77e436
import numpy as np
import xarray as xr
from ska_sdp_datamodels.calibration.calibration_create import (
    create_gaintable_from_visibility,
)
from ska_sdp_datamodels.visibility.vis_io_ms import create_visibility_from_ms

from ska_sdp_instrumental_calibration.data_managers.dask_wrappers import (
    apply_gaintable_to_dataset,
    load_ms,
    predict_vis,
    run_solver,
)
from ska_sdp_instrumental_calibration.processing_tasks.calibration import (
    apply_gaintable,
)
from ska_sdp_instrumental_calibration.processing_tasks.lsm import (
    Component,
    convert_model_to_skycomponents,
)
from ska_sdp_instrumental_calibration.processing_tasks.predict import (
    predict_from_components,
)


<<<<<<< HEAD
def test_load_ms(generate_ms, client):
    ms_name = generate_ms
=======
def test_load_ms(generate_ms):
    ms_path = generate_ms
>>>>>>> 8d77e436
    # Read in the Visibility dataset directly
    vis = create_visibility_from_ms(ms_path)[0]

    # Read in the Visibility dataset in chunks
    fchunk = len(vis.frequency) // 2
    chunkedvis = load_ms(ms_path, fchunk)
    assert chunkedvis.chunks["frequency"][0] == fchunk

    # Check result
    chunkedvis.load()
    assert chunkedvis.frequency.equals(vis.frequency)
    # Can't compare these DataArrays directly because the baselines dim differs
    assert np.all(chunkedvis.vis.data == vis.vis.data)
    assert np.all(chunkedvis.weight.data == vis.weight.data)
    assert np.all(chunkedvis.flags.data == vis.flags.data)


<<<<<<< HEAD
def test_predict_vis(generate_ms, client):
    ms_name = generate_ms
=======
def test_predict_vis(generate_ms):
    ms_path = generate_ms
>>>>>>> 8d77e436
    # Read in the Visibility dataset directly and predict a model
    vis = create_visibility_from_ms(ms_path)[0]
    modelvis = vis.assign({"vis": xr.zeros_like(vis.vis)})
    lsm = [
        Component(
            name="testcomp",
            RAdeg=vis.phasecentre.ra.degree - 0.3,
            DEdeg=vis.phasecentre.dec.degree + 1,
            flux=1.0,
            ref_freq=200e6,
            alpha=-0.5,
            major=0.2,
            minor=0.1,
            pa=10.0,
            beam_major=0.1,
            beam_minor=0.1,
            beam_pa=0.0,
        )
    ]
    # Evaluate LSM for current band
    lsm_components = convert_model_to_skycomponents(lsm, vis.frequency.data)
    # Call predict
    predict_from_components(
        modelvis,
        lsm_components,
        beam_type="not_everybeam",
        eb_coeffs=None,
        eb_ms=None,
    )

    # Read in the Visibility dataset in chunks and predict a model
    fchunk = len(vis.frequency) // 2
    chunkedvis = load_ms(ms_path, fchunk)
    chunkedmdl = predict_vis(
        chunkedvis,
        lsm,
        beam_type="not_everybeam",
    )
    assert chunkedvis.chunks["frequency"][0] == fchunk
    assert chunkedmdl.chunks["frequency"][0] == fchunk

    # Check result
    chunkedmdl.load()
    assert chunkedmdl.frequency.equals(modelvis.frequency)
    # Can't compare these DataArrays directly because the baselines dim differs
    assert np.allclose(chunkedmdl.vis.data, modelvis.vis.data)
    assert np.allclose(chunkedmdl.weight.data, modelvis.weight.data)
    assert np.allclose(chunkedmdl.flags.data, modelvis.flags.data)


<<<<<<< HEAD
def test_apply_gaintable(generate_ms, client):
    ms_name = generate_ms
=======
def test_apply_gaintable(generate_ms):
    ms_path = generate_ms
>>>>>>> 8d77e436
    # Read in the Vis dataset directly and "correct" it with random gains
    vis = create_visibility_from_ms(ms_path)[0]
    solution_interval = vis.time.data.max() - vis.time.data.min()
    gaintable = create_gaintable_from_visibility(
        vis, jones_type="B", timeslice=solution_interval
    )
    gaintable.gain.data = gaintable.gain.data * (
        np.random.normal(1, 0.1, gaintable.gain.shape)
        + np.random.normal(0, 0.1, gaintable.gain.shape) * 1j
    )
    vis = apply_gaintable(vis=vis, gt=gaintable, inverse=True)

    # Read in the Vis dataset in chunks and "correct" it with random gains
    fchunk = len(vis.frequency) // 2
    chunkedgt = gaintable.chunk({"frequency": fchunk})
    chunkedvis = load_ms(ms_path, fchunk)
    chunkedvis = apply_gaintable_to_dataset(
        chunkedvis, chunkedgt, inverse=True
    )
    assert chunkedvis.chunks["frequency"][0] == fchunk

    # Check result
    chunkedvis.load()
    assert chunkedvis.frequency.equals(vis.frequency)
    # Can't compare these DataArrays directly because the baselines dim differs
    assert np.all(chunkedvis.vis.data == vis.vis.data)
    assert np.all(chunkedvis.weight.data == vis.weight.data)
    assert np.all(chunkedvis.flags.data == vis.flags.data)


<<<<<<< HEAD
def test_run_solver(generate_ms, client):
    ms_name = generate_ms
=======
def test_run_solver(generate_ms):
    ms_path = generate_ms
>>>>>>> 8d77e436
    # Read in the Vis dataset directly and generate gains
    vis = create_visibility_from_ms(ms_path)[0]
    solution_interval = vis.time.data.max() - vis.time.data.min()
    gaintable = create_gaintable_from_visibility(
        vis, jones_type="B", timeslice=solution_interval
    )
    gaintable.gain.data = gaintable.gain.data * (
        np.random.normal(1, 0.1, gaintable.gain.shape)
        + np.random.normal(0, 0.1, gaintable.gain.shape) * 1j
    )

    # Read in the Vis dataset in chunks and make a copy for the model
    fchunk = len(vis.frequency) // 2
    chunkedvis = load_ms(ms_path, fchunk)
    chunkedmdl = chunkedvis.copy(deep=True)
    # Chunk the gains
    chunkedgt = gaintable.chunk({"frequency": fchunk})
    # Corrupt the vis with the gains
    chunkedvis = apply_gaintable_to_dataset(
        chunkedvis, chunkedgt, inverse=False
    )
    assert chunkedvis.chunks["frequency"][0] == fchunk
    assert chunkedmdl.chunks["frequency"][0] == fchunk
    assert chunkedgt.chunks["frequency"][0] == fchunk

    solvedgt = run_solver(vis=chunkedvis, modelvis=chunkedmdl)

    solvedgt.load()

    # Phase ref input data for comparisons
    gaintable.gain.data *= np.exp(
        -1j * np.angle(gaintable.gain.data[:, [0], :, :, :])
    )
    assert np.allclose(solvedgt.gain.data, gaintable.gain.data, atol=1e-6)<|MERGE_RESOLUTION|>--- conflicted
+++ resolved
@@ -1,15 +1,6 @@
-<<<<<<< HEAD
-# flake8: noqa
-
-=======
-#!/usr/bin/env python
-# -*- coding: utf-8 -*-
-
+# flake8: noqa: F401
 """Test ska-sdp-instrumental-calibration wrappers around map_blocks calls."""
 
-# flake8 does not seem to like the generate_vis pytest fixture
-# flake8: noqa: F401
->>>>>>> 8d77e436
 import numpy as np
 import xarray as xr
 from ska_sdp_datamodels.calibration.calibration_create import (
@@ -35,13 +26,8 @@
 )
 
 
-<<<<<<< HEAD
-def test_load_ms(generate_ms, client):
-    ms_name = generate_ms
-=======
 def test_load_ms(generate_ms):
     ms_path = generate_ms
->>>>>>> 8d77e436
     # Read in the Visibility dataset directly
     vis = create_visibility_from_ms(ms_path)[0]
 
@@ -59,13 +45,8 @@
     assert np.all(chunkedvis.flags.data == vis.flags.data)
 
 
-<<<<<<< HEAD
-def test_predict_vis(generate_ms, client):
-    ms_name = generate_ms
-=======
 def test_predict_vis(generate_ms):
     ms_path = generate_ms
->>>>>>> 8d77e436
     # Read in the Visibility dataset directly and predict a model
     vis = create_visibility_from_ms(ms_path)[0]
     modelvis = vis.assign({"vis": xr.zeros_like(vis.vis)})
@@ -116,13 +97,8 @@
     assert np.allclose(chunkedmdl.flags.data, modelvis.flags.data)
 
 
-<<<<<<< HEAD
-def test_apply_gaintable(generate_ms, client):
-    ms_name = generate_ms
-=======
 def test_apply_gaintable(generate_ms):
     ms_path = generate_ms
->>>>>>> 8d77e436
     # Read in the Vis dataset directly and "correct" it with random gains
     vis = create_visibility_from_ms(ms_path)[0]
     solution_interval = vis.time.data.max() - vis.time.data.min()
@@ -153,13 +129,8 @@
     assert np.all(chunkedvis.flags.data == vis.flags.data)
 
 
-<<<<<<< HEAD
-def test_run_solver(generate_ms, client):
-    ms_name = generate_ms
-=======
 def test_run_solver(generate_ms):
     ms_path = generate_ms
->>>>>>> 8d77e436
     # Read in the Vis dataset directly and generate gains
     vis = create_visibility_from_ms(ms_path)[0]
     solution_interval = vis.time.data.max() - vis.time.data.min()
